
"""
Build a JuMP model (constraints and objective)
based on the data from bp and with a solver.
An optional keyword `comp_method` can be passed for
handling complementarity constraints, default is `SOS1Complementarity`.
"""
function build_blp_model(bp::BilevelLP, solver; comp_method = SOS1Complementarity())
    m = JuMP.Model(solver = solver)
    @variable(m, bp.xl[j] <= x[j=1:bp.nu] <= bp.xu[j])
    @variable(m, y[j=1:bp.nl])
    @constraint(m, uppercons[i=1:bp.mu],
        sum(bp.G[i,j]*x[j] for j in 1:bp.nu) +
        sum(bp.H[i,j]*y[j] for j in 1:bp.nl) <= bp.q[i])
    @objective(m, Min, sum(bp.cx .* x) + sum(bp.cy .* y))
    for j in bp.Jx
        JuMP.setcategory(x[j], :Int)
    end
    # adding SOS1 constraints
    return build_blp_model(m, bp, x, y, comp_method = comp_method)
end

"""
Add the lower-level constraints and optimality conditions to
an existing JuMP model. This assumes the upper-level feasibility
constraints and objective have already been set.
An optional keyword `comp_method` can be passed for
handling complementarity constraints, default is `SOS1Complementarity`.
"""
function build_blp_model(m::JuMP.Model, bp::BilevelLP, x, y; comp_method = SOS1Complementarity())
    @variable(m, s[1:bp.ml] >= 0) # lower-level slack variables
    @constraint(m, lowercons[i=1:bp.ml],
        sum(bp.A[i,j]*x[j] for j in 1:bp.nu) +
        sum(bp.B[i,j]*y[j] for j in 1:bp.nl) + s[i] == bp.b[i]
    )
    @variable(m, λ[1:bp.ml] >= 0.)
    @variable(m, σ[1:bp.nl] >= 0.) # dual of lower-level lower bound
    for j in Base.OneTo(bp.nl)
        if !bp.yl[j]
            # sigma at 0 if free variable
            @constraint(m, σ[j] == 0.)
        else
            JuMP.setlowerbound(y[j], 0.)
        end
    end
    @constraint(m, bp.d .+ bp.F' * x .+ bp.B' * λ  .- σ .== 0.0)
<<<<<<< HEAD
    add_complementarity_constraint(m, comp_method, s, λ, y, σ)
    return (m, x, y, λ)
=======
    for j in Base.OneTo(bp.nl)
        JuMP.addSOS1(m, [σ[j], y[j]])
    end
    for i in Base.OneTo(bp.ml)
        JuMP.addSOS1(m, [λ[i], s[i]])
    end
    return (m, x, y, λ, s)
>>>>>>> 43a80f27
end

"""
Build the bilevel JuMP model from the data without
grouping everything into a `BilevelLP`.
An optional keyword `comp_method` can be passed for
handling complementarity constraints, default is `SOS1Complementarity`.
"""
function build_blp_model(m::JuMP.Model, B::M, d, x, y, s, F; comp_method = SOS1Complementarity()) where {M<:MT}
    @variable(m, λ[1:bp.ml] >= 0)
    @variable(m, σ[1:bp.nl] >= 0.) # dual of lower-level lower bound
    for j in Base.OneTo(bp.nl)
        if !bp.yl[j]
            # sigma at 0 if free variable
            @constraint(m, σ[j] == 0.)
        else
            JuMP.setlowerbound(y[j], 0.)
        end
    end
<<<<<<< HEAD
    @constraint(m, d .+ F' * x .+ B' * λ .- σ .== 0.0)
    add_complementarity_constraint(m, comp_method, s, λ, y, σ)
    return (m, λ)
=======
    return (m, λ, s)
>>>>>>> 43a80f27
end

function build_blp_model(m::JuMP.Model, B::M, d, s; comp_method = SOS1Complementarity()) where {M<:MT}
    (ml,nl) = size(B)
    @variable(m, λ[1:ml] >= 0)
    @constraint(m, kkt, d .+ B' * λ .== 0.0)
<<<<<<< HEAD
    add_complementarity_constraint(m, comp_method, s, λ, [], [])
    return (m, λ)
=======
    for i in Base.OneTo(ml)
        JuMP.addSOS1(m, [λ[i], s[i]])
    end
    return (m, λ, s)
>>>>>>> 43a80f27
end<|MERGE_RESOLUTION|>--- conflicted
+++ resolved
@@ -44,18 +44,8 @@
         end
     end
     @constraint(m, bp.d .+ bp.F' * x .+ bp.B' * λ  .- σ .== 0.0)
-<<<<<<< HEAD
     add_complementarity_constraint(m, comp_method, s, λ, y, σ)
-    return (m, x, y, λ)
-=======
-    for j in Base.OneTo(bp.nl)
-        JuMP.addSOS1(m, [σ[j], y[j]])
-    end
-    for i in Base.OneTo(bp.ml)
-        JuMP.addSOS1(m, [λ[i], s[i]])
-    end
     return (m, x, y, λ, s)
->>>>>>> 43a80f27
 end
 
 """
@@ -75,26 +65,15 @@
             JuMP.setlowerbound(y[j], 0.)
         end
     end
-<<<<<<< HEAD
     @constraint(m, d .+ F' * x .+ B' * λ .- σ .== 0.0)
     add_complementarity_constraint(m, comp_method, s, λ, y, σ)
-    return (m, λ)
-=======
     return (m, λ, s)
->>>>>>> 43a80f27
 end
 
 function build_blp_model(m::JuMP.Model, B::M, d, s; comp_method = SOS1Complementarity()) where {M<:MT}
     (ml,nl) = size(B)
     @variable(m, λ[1:ml] >= 0)
     @constraint(m, kkt, d .+ B' * λ .== 0.0)
-<<<<<<< HEAD
     add_complementarity_constraint(m, comp_method, s, λ, [], [])
-    return (m, λ)
-=======
-    for i in Base.OneTo(ml)
-        JuMP.addSOS1(m, [λ[i], s[i]])
-    end
     return (m, λ, s)
->>>>>>> 43a80f27
 end