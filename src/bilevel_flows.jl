"""
Data structure and resolution methods of some forms of bilevel flow problems
"""
module BilevelFlowProblems

using SparseArrays: spzeros
using JuMP: @variable, @constraint, @objective
import JuMP

import ..MT
import ..VT

export BilevelFlowProblem

import ..build_blp_model
import ..SOS1Complementarity

"""
Holding the information of a bilevel flow problem:
* Upper-level picks arcs to tax and a discrete tax level
* Lower-level solves a mincost flow problem with `minflow`
units out of the source and arc cost (init_cost + tax_options * chosen_option)
"""
struct BilevelFlowProblem{M1<:MT,M2<:AbstractMatrix{Bool},M3<:MT,M4<:AbstractArray{<:Real,3}}
    init_cost::M1
    taxable_edges::M2
    capacities::M3
    tax_options::M4
    nv::Int
    ne::Int
    minflow::Float64
    function BilevelFlowProblem(init_cost::M1,taxable_edges::M2,capacities::M3,tax_options::M4, minflow) where {M1<:MT,M2<:AbstractMatrix{Bool},M3<:MT,M4<:AbstractArray{<:Real,3}}
        size(init_cost) == size(taxable_edges) == size(capacities) == size(tax_options)[1:end-1] || DimensionMismatch("Matrix dimensions")
        nv = size(init_cost)[1]
        nv == size(init_cost)[2] || DimensionMismatch("Cost matrix should be square")
        ne = sum(1 for i in Base.OneTo(nv) for j in Base.OneTo(nv) if capacities[i,j] > 0. && i!=j)
        new{M1,M2,M3,M4}(init_cost, taxable_edges, capacities, tax_options, nv, ne, minflow)
    end
end

"""
Build the JuMP model from the data of `bfp` and assign it the passed solver
"""
function build_blp_model(bfp::BilevelFlowProblem, solver; comp_method = SOS1Complementarity())
    m = JuMP.Model(solver = solver)
    (nv, _, nopt) = size(bfp.tax_options)
    @variable(m, y[i=1:nv,j=1:nv,k=1:nopt], Bin)
    @variable(m, r[i=1:nv,j=1:nv] >= 0.)
    @variable(m, f[i=1:nv,j=1:nv] >= 0.)
    @constraint(m, revenue_limit[i=1:nv,j=1:nv,k=1:nopt], r[i,j] <= bfp.tax_options[i,j,k] * f[i,j] + maximum(bfp.tax_options[i,j,:]) * bfp.capacities[i,j]*(1-y[i,j,k]))
    @constraint(m, unique_opt[i=1:nv,j=1:nv], sum(y[i,j,k] for k in 1:nopt) == 1.)
    @objective(m, Max,
        sum(r[i,j] for i in 1:nv for j in 1:nv if bfp.taxable_edges[i,j])
    )
    flat_flow = [f[i] for i in eachindex(f)]
    lin_cost  = [bfp.init_cost[i,j] + sum(y[i,j,k] * bfp.tax_options[i,j,k] for k in Base.OneTo(nopt)) for j in Base.OneTo(bfp.nv) for i in Base.OneTo(bfp.nv)]
    (B, b) = flow_constraint_standard(bfp)
    @variable(m,
        s[i=1:length(b)] >= 0.
    )
    @constraint(m, B*flat_flow .+ s .== b)
<<<<<<< HEAD
    (_, λ) = build_blp_model(m, B, lin_cost, s, comp_method = comp_method)
    return (m, r, y, f, λ)
=======
    (_, λ, _) = build_blp_model(m, B, lin_cost, s)
    return (m, r, y, f, λ, s)
>>>>>>> 43a80f27
end

"""
Constructs the constraint matrix `B` and right-hand side vector `b`
for the lower-level problem
"""
function flow_constraint_standard(bfp::BilevelFlowProblem)
    B = spzeros( # constraint matrix
        1 +        # min flow from source
        bfp.nv-2 + # flow conservation at all nodes but source & sink
        bfp.nv*bfp.nv,    # capacity at all edges
        bfp.nv*bfp.nv
    )
    b = zeros(size(B)[1])
    b[1] = -bfp.minflow
    if bfp.capacities[1,bfp.nv] > 0.
        B[1,end-bfp.nv+1] = -1
    end
    for k in 2:bfp.nv-1
        if bfp.capacities[1,k] > 0.
            B[1,bfp.nv*(k-1)+1] = -1. # arc s -> k
        end
        for i in Base.OneTo(bfp.nv)
            if i != k
                if bfp.capacities[i,k] > 0.
                    B[k,bfp.nv*(k-1)+i] = 1.
                end
                if bfp.capacities[k,i] > 0.
                    B[k,bfp.nv*(i-1)+k] = -1.
                end
            end
        end
    end
    for i in Base.OneTo(bfp.nv), j in Base.OneTo(bfp.nv)
        B[bfp.nv-1+i+bfp.nv*(j-1),i+bfp.nv*(j-1)] = 1.
        b[bfp.nv-1+i+bfp.nv*(j-1)] = bfp.capacities[i,j]
    end
    return (B, b)
end

end<|MERGE_RESOLUTION|>--- conflicted
+++ resolved
@@ -59,13 +59,8 @@
         s[i=1:length(b)] >= 0.
     )
     @constraint(m, B*flat_flow .+ s .== b)
-<<<<<<< HEAD
-    (_, λ) = build_blp_model(m, B, lin_cost, s, comp_method = comp_method)
-    return (m, r, y, f, λ)
-=======
-    (_, λ, _) = build_blp_model(m, B, lin_cost, s)
+    (_, λ, _) = build_blp_model(m, B, lin_cost, s, comp_method = comp_method)
     return (m, r, y, f, λ, s)
->>>>>>> 43a80f27
 end
 
 """
